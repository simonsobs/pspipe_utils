from setuptools import find_packages, setup

import versioneer

with open("README.rst") as readme_file:
    readme = readme_file.read()

setup(
    name="pspipe_utils",
    version=versioneer.get_version(),
    cmdclass=versioneer.get_cmdclass(),
    description="SO pipeline utilities",
    long_description=readme,
    long_description_content_type="text/x-rst",
    packages=find_packages(),
    python_requires=">=3.9",
    install_requires=[
        "pspy>=1.5.3",
<<<<<<< HEAD
        "mflike>=0.8.2",
        "scikit-learn>=1"
=======
        "mflike>=0.9.5",
>>>>>>> 8e858c28
    ],
    package_data={"": ["data/**"]},
)<|MERGE_RESOLUTION|>--- conflicted
+++ resolved
@@ -16,12 +16,8 @@
     python_requires=">=3.9",
     install_requires=[
         "pspy>=1.5.3",
-<<<<<<< HEAD
-        "mflike>=0.8.2",
+        "mflike>=0.9.5",
         "scikit-learn>=1"
-=======
-        "mflike>=0.9.5",
->>>>>>> 8e858c28
     ],
     package_data={"": ["data/**"]},
 )