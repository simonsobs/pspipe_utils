"""
Some utility functions for handling external data.
"""
import numpy as np

<<<<<<< HEAD
from . import get_data_path


def get_choi_data(spec, survey="deep", return_Dl=True):
=======
def get_choi_spectra(data_path, spec, survey="deep", return_Dl=True):
>>>>>>> da60b269
    """
    read in the choi et al power spectra

    Parameters
    __________
    spec: str
      the spectrum to consider (e.g "TT", "TE"....)
    survey: str
      "deep", "wide"
    """

    if spec in ["TT", "EE", "EB", "BB"]:
        fp_choi = ["90x90", "90x150", "150x150"]
    elif spec in ["TE", "TB"]:
        fp_choi = ["90x90", "90x150", "150x90", "150x150"]
    elif spec in ["ET", "BT"]:
        spec = spec[::-1]
        fp_choi = ["90x90", "150x90", "90x150", "150x150"]
    elif spec == "BE":
         spec = "EB"
         fp_choi = ["90x90", "90x150", "150x150"]

    data = np.loadtxt(f"{get_data_path()}/act_dr4.01_multifreq_{survey}_C_ell_{spec}.txt")
    l = data[:, 0]
    fac = l * (l + 1) / (2 * np.pi)
    l_choi, cl, err = {}, {}, {}

    for count, fp in enumerate(fp_choi):
        cl[fp] = data[:, 1 + 2 * count]
        err[fp] = data[:, 2 + 2 * count]
        if return_Dl:
            cl[fp], err[fp] = cl[fp] * fac, err[fp] * fac
        l_choi[fp] = l
        
    return fp_choi, l_choi, cl, err
    
def get_planck_spectra(data_path, spec, return_Dl=True):

    if spec == "TT":
        fp_planck = ["100x100", "143x143", "143x217", "217x217"]
    elif spec in ["TE", "EE"]:
        fp_planck = ["100x100", "100x143", "100x217", "143x143", "143x217", "217x217"]

    l, cl, err = {}, {}, {}
    for fp in fp_planck:

        l[fp], cl[fp], err[fp] = np.loadtxt(f"{data_path}/planck_spectrum_{spec}_{fp}.dat", unpack=True)
        fac = l[fp] * (l[fp] + 1) / (2 * np.pi)

        if return_Dl:
            cl[fp], err[fp] = cl[fp] * fac, err[fp] * fac

    return fp_planck, l, cl, err

def get_passband_dict_dr6(wafer_list):
    """
    Read and return ACT DR6 passbands for
    wafers in wafer_list

    Parameters
    __________
    wafer_list: list[str]
      list of the different wafers considered
    """
    import h5py
    passband_dict = {}

    fname = f"{get_data_path()}/passbands/AdvACT_Passbands.h5"
    with h5py.File(fname, "r") as hfile:
        for wafer in wafer_list:
            pa, freq = wafer.split("_")
            data = hfile[f"{pa.upper()}_{freq}"]

            nu_ghz = data['frequencies'][()]
            freq_bounds = data['integration_bounds'][()]
            passband = data['mean_band'][()]
            passband /= nu_ghz ** 2

            # Truncate frequencies.
            freq_mask = (freq_bounds.min() < nu_ghz) & (nu_ghz < freq_bounds.max())

            passband_dict[wafer] = [nu_ghz[freq_mask], passband[freq_mask]]

    return passband_dict

def get_passband_dict_npipe(wafer_list, freq_range_list=None):
    """
    Read and return NPIPE passbands for
    wafers in wafer_list

    Parameters
    __________
    wafer_list: list[str]
      list of the different wafers considered
    freq_range_list: list[tuple]
      list of the frequency range to use for each wafer of wafer_list
    """
    import astropy.io.fits as fits
    passband_dict = {}

    fname = f"{get_data_path()}/passbands/HFI_RIMO_R4.00.fits"
    for i, wafer in enumerate(wafer_list):

        freq = wafer.split("_")[1].replace("f", "")

        with fits.open(fname) as hdu_list:
            data = hdu_list[f"BANDPASS_F{freq}"].data

            nu_ghz = data["WAVENUMBER"] * 1e-7 * 3e8 # conversion from cm^-1 to GHz
            passband = data["TRANSMISSION"]

            if freq_range_list:
                nu_min, nu_max = freq_range_list[i]
                freq_mask = (nu_ghz >= nu_min) & (nu_ghz <= nu_max)
                nu_ghz, passband = nu_ghz[freq_mask], passband[freq_mask]

            passband_dict[wafer] = [nu_ghz, passband]

    return passband_dict<|MERGE_RESOLUTION|>--- conflicted
+++ resolved
@@ -3,14 +3,10 @@
 """
 import numpy as np
 
-<<<<<<< HEAD
 from . import get_data_path
 
 
-def get_choi_data(spec, survey="deep", return_Dl=True):
-=======
-def get_choi_spectra(data_path, spec, survey="deep", return_Dl=True):
->>>>>>> da60b269
+def get_choi_spectra(spec, survey="deep", return_Dl=True):
     """
     read in the choi et al power spectra
 
