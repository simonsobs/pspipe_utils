import tempfile
import unittest

import numpy as np
from pspipe_utils import covariance as psc 


class CovarianceTest(unittest.TestCase):
    def setUp(self):
        self.spectra_order = ["TT", "TE", "EE"]
        self.spec_name_list = ["ar1xar1", "ar1xar2", "ar2xar2"]
        nbins = 50
        nspec = nbins * len(self.spectra_order) * len(self.spec_name_list)
        self.data_vec = np.random.randn(nspec)
        self.theory_vec = np.zeros_like(self.data_vec)
        self.cov = np.identity(nspec)

        self.binning_file = tempfile.NamedTemporaryFile().name
        bin_low = np.arange(2, nbins + 2)
        bin_high = bin_low + 1
        bin_cent = (bin_high + bin_low) / 2
        np.savetxt(self.binning_file, np.array([bin_low, bin_high, bin_cent]).T)

        self.kwargs = dict(
            data_vec=self.data_vec,
            theory_vec=self.theory_vec,
            cov=self.cov,
            binning_file=self.binning_file,
            lmax=np.inf,
            spec_name_list=self.spec_name_list,
            spectra_order=self.spectra_order,
        )

    def test_compute_chi2(self):
        chi2, ndof = psc.compute_chi2(**self.kwargs)
        self.assertAlmostEqual(chi2, np.sum(self.data_vec**2))
        self.assertEqual(ndof, len(self.data_vec))

    def test_compute_chi2_excluding_spectra(self):
        chi2, ndof = psc.compute_chi2(**self.kwargs, excluded_spectra=["TE", "EE"])
        self.assertAlmostEqual(chi2, np.sum(self.data_vec[:150] ** 2))
        self.assertEqual(ndof, 150)

    def test_compute_chi2_selecting_spectra(self):
        chi2, ndof = psc.compute_chi2(**self.kwargs, selected_spectra=["TE", "EE"])
        self.assertAlmostEqual(chi2, np.sum(self.data_vec[150:] ** 2))
        self.assertEqual(ndof, len(self.data_vec) - 150)

    def test_compute_chi2_excluding_arrays(self):
<<<<<<< HEAD
        chi2, ndof = psc.compute_chi2(
            **self.kwargs, excluded_spectra=["TE", "EE"], excluded_arrays=["ar2"]
=======
        chi2, ndof = compute_chi2(
            **self.kwargs, excluded_spectra=["TE", "EE"], excluded_map_set=["ar2"]
>>>>>>> 8e858c28
        )
        self.assertAlmostEqual(chi2, np.sum(self.data_vec[:50] ** 2))
        self.assertEqual(ndof, 50)

    def test_compute_chi2_with_multipole_cuts(self):
        chi2, ndof = psc.compute_chi2(
            **self.kwargs,
            spectra_cuts={"ar1": {"T": [10, 25], "P": [0, 25]}},
            excluded_spectra=["TE"],
            excluded_map_set=["ar2"]
        )
        self.assertAlmostEqual(
            chi2, np.sum(self.data_vec[9:22] ** 2) + np.sum(self.data_vec[300:322] ** 2)
        )
        self.assertEqual(ndof, 13 + 22)

    def test_compute_chi2_excluding_everything(self):
        chi2, ndof = psc.compute_chi2(**self.kwargs, excluded_spectra=self.spectra_order)
        self.assertAlmostEqual(chi2, 0.0)
        self.assertEqual(ndof, 0)


class CovarianceUtilitiesTest(unittest.TestCase):
    
    def test_correct_analytical_cov_keep_res_diag(self):
        # these two matrices share orthogonal eigenbases so mc correction
        # gives mc
        ana_cov = np.array([[4, 0, 1], [0, 4, 0], [1, 0, 4]])
        mc_cov = np.array([[9, 0, 1], [0, 9, 0], [1, 0, 9]])

        cor_cov = psc.correct_analytical_cov_keep_res_diag(ana_cov, mc_cov, return_diag=False)
        test = np.allclose(cor_cov, mc_cov, rtol=1e-10, atol=0)
        self.assertTrue(test)

        cor_cov, res_diag = psc.correct_analytical_cov_keep_res_diag(ana_cov, mc_cov, return_diag=True)
        test1 = np.allclose(cor_cov, mc_cov, rtol=1e-10, atol=0)
        test2 = np.allclose(res_diag, np.array([8/3, 9/4, 10/5]))

        self.assertTrue(test1)
        self.assertTrue(test2)

    def test_canonize_connected_2pt(self):
        l = [i for i in 'abcdef']

        x, y = psc.canonize_connected_2pt('b', 'd', l)
        self.assertEqual((x, y), ('b', 'd'))

        x, y = psc.canonize_connected_2pt('e', 'c', l)
        self.assertEqual((x, y), ('c', 'e'))

    def test_canonize_disconnected_4pt(self):
        l = [i for i in 'abcdef']

        w, x, y, z = psc.canonize_disconnected_4pt('b', 'd', 'e', 'c', l)
        self.assertEqual((w, x, y, z), ('b', 'd', 'c', 'e'))

        w, x, y, z = psc.canonize_disconnected_4pt('f', 'e', 'b', 'a', l)
        self.assertEqual((w, x, y, z), ('a', 'b', 'e', 'f'))

        w, x, y, z = psc.canonize_disconnected_4pt('d', 'd', 'c', 'd', l)
        self.assertEqual((w, x, y, z), ('c', 'd', 'd', 'd'))

    def test_get_mock_noise_ps(self):
        out = psc.get_mock_noise_ps(10, 5, 2, -4)
        ans = np.array([40.0625,
                        40.0625,
                        40.0625,
                        8.71604938271605,
                        3.4414062499999996,
                        2.0,
                        1.4822530864197532,
                        1.260308204914619,
                        1.152587890625,
                        1.0952598689224204,
                        1.0625])
        test = np.allclose(out, ans, rtol=1e-10, atol=0)
        self.assertTrue(test)

    def test_bin_spec(self):
        bin_low = np.array([0, 2])
        bin_high = np.array([2, 5])
        specs = np.arange(25).reshape(5, 5)
        out = psc.bin_spec(specs, bin_low, bin_high)
        ans = np.array([[ 1.,  3.],
                        [ 6.,  8.],
                        [11., 13.],
                        [16., 18.],
                        [21., 23.]])
        test = np.allclose(out, ans, rtol=1e-10, atol=0)
        self.assertTrue(test)

    def test_bin_mat(self):
        bin_low = np.array([0, 2])
        bin_high = np.array([2, 5])
        mats = np.arange(75).reshape(3, 5, 5)
        out = psc.bin_mat(mats, bin_low, bin_high)
        ans = np.array([[[ 6.,  8.], [16., 18.]],
                        [[31., 33.], [41., 43.]],
                        [[56., 58.], [66., 68.]]])
        test = np.allclose(out, ans, rtol=1e-10, atol=0)
        self.assertTrue(test)

    def test_get_expected_pseudo_func(self):
        mcm = np.arange(9).reshape(3, 3)
        tf = np.array([0, 1, 4])
        ps = np.arange(1, 4)
        out = psc.get_expected_pseudo_func(mcm, tf, ps)(.5)
        ans = np.array([14, 38, 62])
        test = np.allclose(out, ans, rtol=1e-10, atol=0)
        self.assertTrue(test)

        bin_low = np.array([0, 1])
        bin_high = np.array([1, 2])
        out = psc.get_expected_pseudo_func(mcm, tf, ps, bin_low, bin_high)(.5)
        ans = np.array([26, 50])
        test = np.allclose(out, ans, rtol=1e-10, atol=0)
        self.assertTrue(test)

    def test_get_expected_cov_diag_func(self):
        mcm = np.arange(9).reshape(3, 3)
        w2 = .5
        tf = np.array([0, 1, 16])
        ps = np.arange(1, 4)
        coup = mcm
        out = psc.get_expected_cov_diag_func(mcm, w2, tf, ps, coup)(.5)
        ans = np.diag(2 * (np.array([14, 38, 62]) + np.array([14, 38, 62])[:, None])**2 * mcm)
        test = np.allclose(out, ans, rtol=1e-10, atol=0)
        self.assertTrue(test)

        bin_low = np.array([0, 1])
        bin_high = np.array([1, 2])
        pre_mcm_inv = 2*np.eye(3)
        out = psc.get_expected_cov_diag_func(mcm, w2, tf, ps, coup, bin_low, bin_high, pre_mcm_inv)(.5)
        ans = np.array([ 67840., 532224.])
        test = np.allclose(out, ans, rtol=1e-10, atol=0)
        self.assertTrue(test)

    def test_add_term_to_pseudo_cov(self):
        _temp = np.zeros((3, 3))
        S = np.arange(3)
        T = np.arange(1, 4)
        coup = np.arange(9).reshape(3, 3)
        
        ans = (S + S[:, None]) * (T + T[:, None]) * coup + coup
        psc.add_term_to_pseudo_cov(_temp, S, T, coup)

        out = coup.copy()
        psc.add_term_to_pseudo_cov(out, S, T, coup)

        test = np.allclose(out, ans, rtol=1e-10, atol=0)
        self.assertTrue(test)<|MERGE_RESOLUTION|>--- conflicted
+++ resolved
@@ -47,13 +47,8 @@
         self.assertEqual(ndof, len(self.data_vec) - 150)
 
     def test_compute_chi2_excluding_arrays(self):
-<<<<<<< HEAD
         chi2, ndof = psc.compute_chi2(
             **self.kwargs, excluded_spectra=["TE", "EE"], excluded_arrays=["ar2"]
-=======
-        chi2, ndof = compute_chi2(
-            **self.kwargs, excluded_spectra=["TE", "EE"], excluded_map_set=["ar2"]
->>>>>>> 8e858c28
         )
         self.assertAlmostEqual(chi2, np.sum(self.data_vec[:50] ** 2))
         self.assertEqual(ndof, 50)
