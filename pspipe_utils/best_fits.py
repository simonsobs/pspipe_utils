"""
Some utility functions for the generating best fit power spectrum.
"""
import numpy as np
from mflike import theoryforge as th_mflike
<<<<<<< HEAD
from pspy import pspy_utils, so_spectra

=======
from pspy import so_spectra, pspy_utils
>>>>>>> de1efa16

def cmb_dict_from_file(f_name_cmb, lmax, spectra, lmin=2):
    """
    create a cmb power spectrum dict from file

    Parameters
    __________
    f_name_cmb: string
      the name of the cmb power spectra file
    lmax: integer
      the maximum multipole to consider (not inclusive)
    spectra: list
      the list of spectra ["TT", "TE", "TB", "ET", "BT", "EE", "EB", "BE", "BB"]
    lmin: integer
      the minimum multipole to consider
    """

    l_cmb, cmb_dict = so_spectra.read_ps(f_name_cmb, spectra=spectra)
    id_cmb = np.where((l_cmb >= lmin) & (l_cmb < lmax))
    for spec in spectra:
        cmb_dict[spec] = cmb_dict[spec][id_cmb]

    l_cmb = l_cmb[id_cmb]

    return l_cmb, cmb_dict


def fg_dict_from_files(f_name_fg, array_list, lmax, spectra, lmin=2, f_name_cmb=None):
    """
    create a fg power spectrum dict from files

    Parameters
    __________
    f_name_fg: string
      a template for the name of the fg power spectra files
    array_list: list
      list of all arrays
    spectra: list
      the list of spectra ["TT", "TE", "TB", "ET", "BT", "EE", "EB", "BE", "BB"]
    lmax: integer
      the maximum multipole to consider (not inclusive)
    spectra: list
      the list of spectra ["TT", "TE", "TB", "ET", "BT", "EE", "EB", "BE", "BB"]
    lmin: integer
      the minimum multipole to consider
    f_name_cmb: str
      optionnaly include the cmb
    """

    if f_name_cmb is not None:
        l_cmb, cmb_dict = cmb_dict_from_file(f_name_cmb, lmax, spectra, lmin)

    fg_dict = {}
    for i, ar1 in enumerate(array_list):
        for j, ar2 in enumerate(array_list):
            if i > j: array_tuple = (ar2, ar1)
            else: array_tuple = (ar1, ar2)

            l_fg, fg = so_spectra.read_ps(f_name_fg.format(*array_tuple), spectra=spectra)
            id_fg = np.where((l_fg >= lmin) & (l_fg < lmax))
            fg_dict[ar1, ar2] = {}
            for spec in spectra:
                if i > j:
                    spec = spec[::-1]
                fg_dict[ar1, ar2][spec] = fg[spec][id_fg]
                if f_name_cmb is not None:
                    fg_dict[ar1, ar2][spec] += cmb_dict[spec]

    l_fg = l_fg[id_fg]

    return l_fg, fg_dict


def noise_dict_from_files(f_name_noise, sv_list, arrays, lmax, spectra, n_splits=None, lmin=2):
    """
    create a noise power spectrum dict from files

    Parameters
    __________
    f_name_noise: string
        a template for the name of the noise power spectra files
    sv_list: list
        list of the surveys to consider
    arrays: dict
        dict with the different array to consider, key correspond to the different surveys
    lmax: integer
        the maximum multipole to consider (not inclusive)
    spectra: list
        the list of spectra ["TT", "TE", "TB", "ET", "BT", "EE", "EB", "BE", "BB"]
    lmin: integer
        the minimum multipole to consider
    n_splits: dict
        the number of splits, this is useful if we want to consider the noise
        power spectrum per split rather than the average noise power spectrum

    """

    nl_dict = {}
    for sv in sv_list:
        for ar_a in arrays[sv]:
            for ar_b in arrays[sv]:
                l_noise, nl = so_spectra.read_ps(
                    f_name_noise.format(ar_a, ar_b, sv), spectra=spectra
                )
                id_noise = np.where((l_noise >= lmin) & (l_noise < lmax))
                nl_dict[sv, ar_a, ar_b] = {}
                for spec in spectra:
                    nl_dict[sv, ar_a, ar_b][spec] = nl[spec][id_noise]
                    if n_splits is not None:
                        nl_dict[sv, ar_a, ar_b][spec] *= n_splits[sv]

    l_noise = l_noise[id_noise]

    return l_noise, nl_dict


def beam_dict_from_files(f_name_beam, sv_list, arrays, lmax, lmin=2):
    """
    create a beam dict from files

    Parameters
    __________
    f_name_beam: string
        a template for the name of the beam files
    sv_list: list
        list of the surveys to consider
    arrays: dict
        dict with the different array to consider, key correspond to the different surveys
    lmax: integer
        the maximum multipole to consider (not inclusive)
    lmin: integer
        the minimum multipole to consider
    """

    bl_dict = {}
    for sv in sv_list:
        for ar in arrays[sv]:
            l_beam, bl = pspy_utils.read_beam_file(f_name_beam.format(sv, ar))
            id_beam = np.where((l_beam >= lmin) & (l_beam < lmax))
            bl_dict[sv, ar] = bl[id_beam]

    l_beam = l_beam[id_beam]

    return l_beam, bl_dict


def get_all_best_fit(spec_name_list, l_th, cmb_dict, fg_dict, spectra, nl_dict=None, bl_dict=None):
    """
    This function prepare all best fit corresponding to the spec_name_list.
    the ps_all_th and nl_all_th are in particular useful for the analytical covariance computation
    the expected format for spec_name is ar_a&sv_bxar_c&sv_d

    Parameters
    ----------
    spec_name_list : list
        a list of the name of all spectra we consider
    l_th : 1d array
        the array of multipole
    cmb_dict: dict
        the cmb ps (format is [spec]
    fg_dict: dict of dict
        the fg ps (format is [sv1_ar1,sv2_ar2][spec])
    nl_dict: dict of dict
        the noise ps (format is [sv, ar1, ar2][spec])
    bl_dict: dict
        the beam ps (format is [sv,ar])
    """

    ps_all_th, nl_all_th = {}, {}

    for spec_name in spec_name_list:
        na, nb = spec_name.split("x")
        sv_a, ar_a = na.split("&")
        sv_b, ar_b = nb.split("&")

        for spec in spectra:
            ps_all_th[na, nb, spec] = (
                cmb_dict[spec] + fg_dict[f"{sv_a}_{ar_a}", f"{sv_b}_{ar_b}"][spec]
            )
            if bl_dict is not None:
                ps_all_th[na, nb, spec] *= bl_dict[sv_a, ar_a] * bl_dict[sv_b, ar_b]

            ps_all_th[nb, na, spec] = ps_all_th[na, nb, spec]

            if nl_dict is not None:
                if sv_a == sv_b:
                    nl_all_th[na, nb, spec] = nl_dict[sv_a, ar_a, ar_b][spec]
                else:
                    nl_all_th[na, nb, spec] = 0

                nl_all_th[nb, na, spec] = nl_all_th[na, nb, spec]

    if nl_dict is not None:
        return l_th, ps_all_th, nl_all_th
    else:
        return l_th, ps_all_th


def get_foreground_dict(ell, external_bandpass, fg_components, fg_params, fg_norm=None):
    """This function computes the foreground power spectra for a given set of multipoles,
    foreground components and parameters. It uses mflike, note that mflike do not
    support foreground in tb, and bb therefore we include it here.
    The foreground are given in term of Dl

    Parameters
    ----------
    ell : 1d array of float
        the multipole array
    external_bandpass: dict
        external bandpass for each wafer
        example : external_bandpass = {"pa4_f150": [nu_ghz, passband], ...}
    fg_components: dict
        the foreground components, one per spectrum mode for instance
        fg_components = {"tt": ["kSZ", "tSZ_and_CIB", "cibp", "dust", "radio"],
                        "te": ["radio", "dust"],
                        "ee": ["radio", "dust"],
                        "bb": ["radio", "dust"],
                        "tb": ["radio", "dust"],
                        "eb": []}
    fg_params: dict
        the foreground parameter values for instance
    fg_params = {
            "a_tSZ": 3.30,
            "a_kSZ": 1.60,
            "a_p": 6.90,
            "beta_p": 2.08,
            "a_c": 4.90,
            "beta_c": 2.20,
            "a_s": 3.10,
            "xi": 0.1,
            "T_d": 9.60,
            "a_gtt": 2.79,
            "a_gte": 0.36,
            "a_gtb": 0.36,
            "a_gee": 0.13,
            "a_gbb": 0.13,
            "a_psee": 0.05,
            "a_psbb": 0.05,
            "a_pste": 0,
            "a_pstb": 0}

    fg_norm: dict
        the foreground normalisation. By default, {"nu_0": 150.0, "ell_0": 3000, "T_CMB": 2.725}
    """

    ThFo = th_mflike.TheoryForge()

    # The following lines defines ThFo.bands and params to follow
    # MFLike conventions.
    ThFo.bands = {f"{k}_s0": {"nu": v[0], "bandpass": v[1]} for k, v in external_bandpass.items()}
    ThFo.experiments = external_bandpass.keys()
    params = {f"bandint_shift_{exp}": 0.0 for exp in ThFo.experiments}
    ThFo._bandpass_construction(**params)

    fg_norm = fg_norm or {"nu_0": 150.0, "ell_0": 3000, "T_CMB": 2.725}
    fg_model = {"normalisation": fg_norm, "components": fg_components}
    ThFo.foregrounds = fg_model
    ThFo._init_foreground_model()

    fg_dict = ThFo._get_foreground_model(ell=ell, **fg_params)

    # Let's add other foregrounds not available in mflike (BB and TB fg)
    ell_0 = fg_norm["ell_0"]
    nu_0 = fg_norm["nu_0"]

    # Normalisation of radio sources
    ell_clp = ell * (ell + 1.0)
    ell_0clp = ell_0 * (ell_0 + 1.0)

    models = {}
    models["bb", "radio"] = fg_params["a_psbb"] * ThFo.radio(
        {"nu": ThFo.bandint_freqs, "nu_0": nu_0, "beta": -0.5 - 2.0},
        {"ell": ell_clp, "ell_0": ell_0clp, "alpha": 1},
    )

    models["bb", "dust"] = fg_params["a_gbb"] * ThFo.dust(
        {"nu": ThFo.bandint_freqs, "nu_0": nu_0, "temp": 19.6, "beta": 1.5},
        {"ell": ell, "ell_0": 500.0, "alpha": -0.4},
    )

    models["tb", "radio"] = fg_params["a_pstb"] * ThFo.radio(
        {"nu": ThFo.bandint_freqs, "nu_0": nu_0, "beta": -0.5 - 2.0},
        {"ell": ell_clp, "ell_0": ell_0clp, "alpha": 1},
    )

    models["tb", "dust"] = fg_params["a_gtb"] * ThFo.dust(
        {"nu": ThFo.bandint_freqs, "nu_0": nu_0, "temp": 19.6, "beta": 1.5},
        {"ell": ell, "ell_0": 500.0, "alpha": -0.4},
    )
    for c1, f1 in enumerate(ThFo.experiments):
        for c2, f2 in enumerate(ThFo.experiments):
            for s in ["eb", "bb", "tb"]:
                fg_dict[s, "all", f1, f2] = np.zeros(len(ell))
                for comp in fg_components[s]:
                    fg_dict[s, comp, f1, f2] = models[s, comp][c1, c2]
                    fg_dict[s, "all", f1, f2] += fg_dict[s, comp, f1, f2]

    # Add ET, BT, BE where ET[f1, f2] = TE[f2, f1]
    for c1, f1 in enumerate(ThFo.experiments):
        for c2, f2 in enumerate(ThFo.experiments):
            for s in ["te", "tb", "eb"]:
                s_r = s[::-1]
                fg_dict[s_r, "all", f1, f2] = np.zeros(len(ell))
                for comp in fg_components[s]:
                    fg_dict[s_r, comp, f1, f2] = fg_dict[s, comp, f2, f1]
                    fg_dict[s_r, "all", f1, f2] += fg_dict[s, comp, f2, f1]

    return fg_dict<|MERGE_RESOLUTION|>--- conflicted
+++ resolved
@@ -3,12 +3,7 @@
 """
 import numpy as np
 from mflike import theoryforge as th_mflike
-<<<<<<< HEAD
 from pspy import pspy_utils, so_spectra
-
-=======
-from pspy import so_spectra, pspy_utils
->>>>>>> de1efa16
 
 def cmb_dict_from_file(f_name_cmb, lmax, spectra, lmin=2):
     """
